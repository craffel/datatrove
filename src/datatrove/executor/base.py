import dataclasses
import json
from abc import ABC, abstractmethod
from collections import deque
from collections.abc import Sequence
from typing import Callable

from loguru import logger

from datatrove.io import DataFolderLike, get_datafolder
from datatrove.pipeline.base import PipelineStep
from datatrove.utils.logging import add_task_logger, close_task_logger, get_random_str, get_timestamp, log_pipeline
from datatrove.utils.stats import PipelineStats


class PipelineExecutor(ABC):
    """ Base class for pipeline executors (local, slurm, etc.)

    Args:
        pipeline: a list of PipelineStep and/or custom functions
            with arguments (data: DocumentsPipeline, rank: int, world_size: int)
        logging_dir: where to save logs, stats, etc. Should be parsable into a datatrove.io.DataFolder
        skip_completed: whether to skip tasks that were completed in
                previous runs. default: True
    """
    @abstractmethod
    def __init__(
        self,
        pipeline: list[PipelineStep | Callable],
        logging_dir: DataFolderLike = None,
        skip_completed: bool = True,
    ):
        self.pipeline: list[PipelineStep | Callable] = pipeline
        self.logging_dir = get_datafolder(logging_dir if logging_dir else f"logs/{get_timestamp()}_{get_random_str()}")
        self.skip_completed = skip_completed

    @abstractmethod
    def run(self):
<<<<<<< HEAD
        """ Run the pipeline on all tasks.
=======
        """
            This method is responsible for correctly invoking `self._run_for_rank` for each task that is to be run.
            See slurm and local executor for example usage.
        Returns:

>>>>>>> bd3c89a2
        """
        pass

    @property
    @abstractmethod
<<<<<<< HEAD
    def world_size(self):
        """ Return the total number of tasks to run the pipeline on."""
        return 0

    def _run_for_rank(self, rank: int, local_rank: int = 0) -> PipelineStats:
        """ Run the pipeline for a single rank.

        Args:
            rank: the rank (in the world size) this pipeline worker is running on
            local_rank: the local rank (default: 0) – used for limiting logging verbosity
=======
    def world_size(self) -> int:
        """
        Returns: the total number of tasks to consider. This is used for sharding data files, for example

        """
        return 0

    def _run_for_rank(self, rank: int, local_rank: int = 0) -> PipelineStats:
        """
            Main executor's method. Sets up logging, pipes data from each pipeline step to the next, saves statistics
            and marks tasks as completed.
        Args:
            rank: the rank that we want to run the pipeline for
            local_rank: at the moment this is only used for logging.
            Any task with local_rank != 0 will not print logs to console.

        Returns: the stats for this task

>>>>>>> bd3c89a2
        """
        if self.is_rank_completed(rank):
            logger.info(f"Skipping {rank=} as it has already been completed.")
            return PipelineStats()
        logfile = add_task_logger(self.logging_dir, rank, 0)  # local_rank)
        log_pipeline(self.pipeline)
        try:
            # pipe data from one step to the next
            pipelined_data = None
            for pipeline_step in self.pipeline:
                if callable(pipeline_step):
                    pipelined_data = pipeline_step(pipelined_data, rank, self.world_size)
                elif isinstance(pipeline_step, Sequence) and not isinstance(pipeline_step, str):
                    pipelined_data = pipeline_step
                else:
                    raise ValueError
            if pipelined_data:
                deque(pipelined_data, maxlen=0)

            logger.success(f"Processing done for {rank=}")

            # stats
            stats = PipelineStats(self.pipeline)
            with self.logging_dir.open(f"stats/{rank:05d}.json", "w") as f:
                stats.save_to_disk(f)
            logger.info(stats.get_repr(f"Task {rank}"))
            # completed
            self.mark_rank_as_completed(rank)
        except Exception as e:
            logger.exception(e)
            raise e
        finally:
            close_task_logger(logfile)
        return stats

<<<<<<< HEAD
    def is_rank_completed(self, rank: int):
        """ Check if a rank (a task in the world size) is already completed.

        Args:
            rank (int): The rank to check
=======
    def is_rank_completed(self, rank: int) -> bool:
        """
            Checks if a given task has already been completed.
        Args:
            rank: the rank of the task to check

        Returns: whether task is already completed. If `skip_completed=False`, will always return `False`.

>>>>>>> bd3c89a2
        """
        return self.skip_completed and self.logging_dir.isfile(f"completions/{rank:05d}")

    def mark_rank_as_completed(self, rank: int):
<<<<<<< HEAD
        """ Mark a rank (a task in the world size) as completed.
            We're using files in the logging_dir folder (at logging_dir/completions) to mark completion.

        Args:
            rank (int): The rank to mark as completed
        """
        self.logging_dir.open(f"completions/{rank:05d}", "w").close()

    def get_incomplete_ranks(self):
        """ Get the list of ranks that are not yet completed.
            This is based on the presence of files in the logging_dir/completions folder.
        
        Returns:
            list[int]: list of ranks that are not yet completed
=======
        """
            Marks a given task as completed.
            In practice this involves creating an empty file with the rank in the filename.
        Args:
            rank: the rank of the task to mark as completed

        Returns:

        """
        self.logging_dir.open(f"completions/{rank:05d}", "w").close()

    def get_incomplete_ranks(self) -> list[int]:
        """
            Gets a full list of ranks that are still incomplete.
            Usually faster than calling `is_rank_completed` for each task.
        Returns: list of ranks that are incomplete

>>>>>>> bd3c89a2
        """
        completed = set(self.logging_dir.list_files("completions"))
        return list(
            filter(
                lambda rank: not self.skip_completed or f"completions/{rank:05d}" not in completed,
                range(self.world_size),
            )
        )

<<<<<<< HEAD
    def to_json(self, indent=4):
        """ Convert the executor to a JSON string.
=======
    def to_json(self, indent=4) -> str:
        """
            Returns a json representation of this executor.
        Args:
            indent: how many spaces to use per indent

        Returns: json string

>>>>>>> bd3c89a2
        """
        data = self.__dict__
        data["pipeline"] = [{a: b for a, b in x.__dict__.items() if a != "stats"} for x in data["pipeline"]]
        return json.dumps(data, indent=indent)

    def save_executor_as_json(self, indent: int = 4):
<<<<<<< HEAD
        """ Save the executor as a JSON file in the logging directory.
=======
        """
            Save a json representation of this executor to a filesystem.
        Args:
            indent: how many spaces to use per indent

        Returns:

>>>>>>> bd3c89a2
        """
        with self.logging_dir.open("executor.json", "w") as f:
            json.dump(self, f, cls=ExecutorJSONEncoder, indent=indent)


class ExecutorJSONEncoder(json.JSONEncoder):
    """ Custom JSON encoder for the PipelineExecutor class
    """
    def default(self, o):
        if dataclasses.is_dataclass(o):
            return dataclasses.asdict(o)
        if isinstance(o, PipelineExecutor):
            return o.__dict__ | {"world_size": o.world_size}
        if isinstance(o, PipelineStep):
            return {a: b for a, b in o.__dict__.items() if a != "stats"}
        return str(o)<|MERGE_RESOLUTION|>--- conflicted
+++ resolved
@@ -36,32 +36,14 @@
 
     @abstractmethod
     def run(self):
-<<<<<<< HEAD
         """ Run the pipeline on all tasks.
-=======
-        """
             This method is responsible for correctly invoking `self._run_for_rank` for each task that is to be run.
             See slurm and local executor for example usage.
-        Returns:
-
->>>>>>> bd3c89a2
         """
         pass
 
     @property
     @abstractmethod
-<<<<<<< HEAD
-    def world_size(self):
-        """ Return the total number of tasks to run the pipeline on."""
-        return 0
-
-    def _run_for_rank(self, rank: int, local_rank: int = 0) -> PipelineStats:
-        """ Run the pipeline for a single rank.
-
-        Args:
-            rank: the rank (in the world size) this pipeline worker is running on
-            local_rank: the local rank (default: 0) – used for limiting logging verbosity
-=======
     def world_size(self) -> int:
         """
         Returns: the total number of tasks to consider. This is used for sharding data files, for example
@@ -80,7 +62,6 @@
 
         Returns: the stats for this task
 
->>>>>>> bd3c89a2
         """
         if self.is_rank_completed(rank):
             logger.info(f"Skipping {rank=} as it has already been completed.")
@@ -116,13 +97,6 @@
             close_task_logger(logfile)
         return stats
 
-<<<<<<< HEAD
-    def is_rank_completed(self, rank: int):
-        """ Check if a rank (a task in the world size) is already completed.
-
-        Args:
-            rank (int): The rank to check
-=======
     def is_rank_completed(self, rank: int) -> bool:
         """
             Checks if a given task has already been completed.
@@ -131,27 +105,10 @@
 
         Returns: whether task is already completed. If `skip_completed=False`, will always return `False`.
 
->>>>>>> bd3c89a2
         """
         return self.skip_completed and self.logging_dir.isfile(f"completions/{rank:05d}")
 
     def mark_rank_as_completed(self, rank: int):
-<<<<<<< HEAD
-        """ Mark a rank (a task in the world size) as completed.
-            We're using files in the logging_dir folder (at logging_dir/completions) to mark completion.
-
-        Args:
-            rank (int): The rank to mark as completed
-        """
-        self.logging_dir.open(f"completions/{rank:05d}", "w").close()
-
-    def get_incomplete_ranks(self):
-        """ Get the list of ranks that are not yet completed.
-            This is based on the presence of files in the logging_dir/completions folder.
-        
-        Returns:
-            list[int]: list of ranks that are not yet completed
-=======
         """
             Marks a given task as completed.
             In practice this involves creating an empty file with the rank in the filename.
@@ -169,7 +126,6 @@
             Usually faster than calling `is_rank_completed` for each task.
         Returns: list of ranks that are incomplete
 
->>>>>>> bd3c89a2
         """
         completed = set(self.logging_dir.list_files("completions"))
         return list(
@@ -179,10 +135,6 @@
             )
         )
 
-<<<<<<< HEAD
-    def to_json(self, indent=4):
-        """ Convert the executor to a JSON string.
-=======
     def to_json(self, indent=4) -> str:
         """
             Returns a json representation of this executor.
@@ -191,16 +143,12 @@
 
         Returns: json string
 
->>>>>>> bd3c89a2
         """
         data = self.__dict__
         data["pipeline"] = [{a: b for a, b in x.__dict__.items() if a != "stats"} for x in data["pipeline"]]
         return json.dumps(data, indent=indent)
 
     def save_executor_as_json(self, indent: int = 4):
-<<<<<<< HEAD
-        """ Save the executor as a JSON file in the logging directory.
-=======
         """
             Save a json representation of this executor to a filesystem.
         Args:
@@ -208,7 +156,6 @@
 
         Returns:
 
->>>>>>> bd3c89a2
         """
         with self.logging_dir.open("executor.json", "w") as f:
             json.dump(self, f, cls=ExecutorJSONEncoder, indent=indent)
