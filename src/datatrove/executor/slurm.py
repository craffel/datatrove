from __future__ import annotations

import json
import os
import random
import signal
import subprocess
import sys
import tempfile
import textwrap
import time
from copy import deepcopy
from typing import Callable

import dill
from dill import CONTENTS_FMODE
from fsspec.implementations.local import LocalFileSystem
from loguru import logger

from datatrove.executor.base import PipelineExecutor
from datatrove.io import DataFolderLike
from datatrove.pipeline.base import PipelineStep
from datatrove.utils.logging import get_random_str, get_timestamp


def requeue_handler(signum, _frame):
    signame = signal.Signals(signum).name
    logger.warning(f"Received signal {signame} ({signame}). Requeueing and exiting...")
    subprocess.run(["scontrol", "requeue", "${SLURM_JOB_ID}"])
    sys.exit(15)


class SlurmPipelineExecutor(PipelineExecutor):
    """
    Executor to run pipelines on Slurm.
    Creates and calls a sbatch launch script.

<<<<<<< HEAD
    Args:
        pipeline: a list of PipelineStep and/or custom functions
            with arguments (data: DocumentsPipeline, rank: int,
            world_size: int)
        tasks: total number of tasks to run the pipeline on
        time: slurm time limit
        partition: slurm partition
        cpus_per_task: how many cpus to give each task. should be 1
            except when you need to give each task more memory
        mem_per_cpu_gb: slurm option. use in conjunction with the
            above option to increase max memory
        workers: how many tasks to run simultaneously. -1 for no
            limit
        job_name: slurm job name
        env_command: command to activate a python environment, if
            needed
        condaenv: name of a conda environment to activate
        venv_path: path to a python venv to activate
        sbatch_args: dictionary with additional arguments to pass to
            sbatch
        max_array_size: the limit of tasks in a task array job on
            your slurm cluster or -1 if none. if
            tasks>max_array_size, multiple task array jobs will be
            launched
        depends: another SlurmPipelineExecutor that should run
            before this one
        logging_dir: where to save logs, stats, etc. Should be parsable into a datatrove.io.DataFolder
        skip_completed: whether to skip tasks that were completed in
            previous runs. default: True
        slurm_logs_folder: where to store the raw slurm log files.
            must be a local path default:
            slurm_logs/$job_name/$timestamp_$randomstring
        max_array_launch_parallel: if we need multiple jobs due to max_array_size, whether to launch them all in
            one go (parallel) or sequentially
        stagger_max_array_jobs: when max_array_launch_parallel is True, this determines how many seconds to wait
            between launching each of the parallel jobs
        run_on_dependency_fail: start executing when a job we depend on finishes even if it has failed
        randomize_start: randomize the start of each task in a job in a ~3 min window
=======
    [!] do not launch tasks from within a compute node/from another slurm task!
>>>>>>> bd3c89a2
    """

    def __init__(
        self,
        pipeline: list[PipelineStep | Callable],
        tasks: int,
        time: str,
        partition: str,
        cpus_per_task: int = 1,
        mem_per_cpu_gb: int = 2,
        workers: int = -1,
        job_name: str = "data_processing",
        qos: str = "normal",
        env_command: str = None,
        condaenv: str = None,
        venv_path: str = None,
        sbatch_args: dict | None = None,
        max_array_size: int = 1001,
        depends: SlurmPipelineExecutor | None = None,
        logging_dir: DataFolderLike = None,
        skip_completed: bool = True,
        slurm_logs_folder: str = None,
        max_array_launch_parallel: bool = False,
        stagger_max_array_jobs: int = 0,
        run_on_dependency_fail: bool = False,
        randomize_start: bool = False,
        requeue_signals: tuple[str] | None = ("SIGUSR1",),
    ):
<<<<<<< HEAD
=======
        """Execute a pipeline on a slurm cluster

        Args:
            pipeline: a list of PipelineStep and/or custom functions
                with arguments (data: DocumentsPipeline, rank: int,
                world_size: int)
            tasks: total number of tasks to run the pipeline on
            time: slurm time limit
            partition: slurm partition
            cpus_per_task: how many cpus to give each task. should be 1
                except when you need to give each task more memory
            mem_per_cpu_gb: slurm option. use in conjunction with the
                above option to increase max memory
            workers: how many tasks to run simultaneously. -1 for no
                limit
            job_name: slurm job name
            env_command: command to activate a python environment, if
                needed
            condaenv: name of a conda environment to activate
            venv_path: path to a python venv to activate
            sbatch_args: dictionary with additional arguments to pass to
                sbatch
            max_array_size: the limit of tasks in a task array job on
                your slurm cluster or -1 if none. if
                tasks>max_array_size, multiple task array jobs will be
                launched
            depends: another SlurmPipelineExecutor that should run
                before this one
            logging_dir: where to save logs, stats, etc. Should be parsable into a datatrove.io.DataFolder
            skip_completed: whether to skip tasks that were completed in
                previous runs. default: True
            slurm_logs_folder: where to store the raw slurm log files.
                must be a local path default:
                slurm_logs/$job_name/$timestamp_$randomstring
            max_array_launch_parallel: if we need multiple jobs due to max_array_size, whether to launch them all in
                one go (parallel) or sequentially
            stagger_max_array_jobs: when max_array_launch_parallel is True, this determines how many seconds to wait
                between launching each of the parallel jobs
            run_on_dependency_fail: start executing when a job we depend on finishes even if it has failed
            randomize_start: randomize the start of each task in a job in a ~3 min window
            requeue_signals: requeue the job and exit when one of these signals is received. Useful for when an instance
            is being reclaimed and jobs must be stopped for example. Set to None to disable
        """
>>>>>>> bd3c89a2
        super().__init__(pipeline, logging_dir, skip_completed)
        self.tasks = tasks
        self.workers = workers
        self.partition = partition
        self.cpus_per_task = cpus_per_task
        self.mem_per_cpu_gb = mem_per_cpu_gb
        self.time = time
        self.job_name = job_name
        self.qos = qos
        self.env_command = env_command
        self.condaenv = condaenv
        self.venv_path = venv_path
        self.depends = depends
        self._sbatch_args = sbatch_args if sbatch_args else {}
        self.max_array_size = max_array_size
        self.max_array_launch_parallel = max_array_launch_parallel
        self.stagger_max_array_jobs = stagger_max_array_jobs
        self.run_on_dependency_fail = run_on_dependency_fail
        self.randomize_start = randomize_start
        self.job_id = None
        self.depends_job_id = None
        self.requeue_signals = requeue_signals
        self.slurm_logs_folder = (
            slurm_logs_folder
            if slurm_logs_folder
            else (
                f"slurm_logs/{self.job_name}/{get_timestamp()}_{get_random_str()}"
                if not isinstance(self.logging_dir.fs, LocalFileSystem)
                else self.logging_dir.resolve_paths("slurm_logs")
            )
        )

    def run(self):
        """
            This method is responsible for correctly invoking `self._run_for_rank` for each task that is to be run.

            On a SlurmPipelineExecutor, we first check if we are already running on a slurm task and, if not, we launch it.
        Returns:

        """
        if "SLURM_ARRAY_TASK_ID" in os.environ:
            # we are already "inside" the slurm task, get our rank from env vars and run pipeline
            slurm_rank = int(os.environ["SLURM_ARRAY_TASK_ID"]) + self.max_array_size * int(
                os.environ.get("RUN_OFFSET", 0)
            )
            with self.logging_dir.open("ranks_to_run.json", "r") as ranks_to_run_file:
                all_ranks = json.load(ranks_to_run_file)
            if slurm_rank >= len(all_ranks):
                return
            rank = all_ranks[slurm_rank]

            for ss in self.requeue_signals or []:
                signal.signal(signal.Signals[ss], requeue_handler)

            if self.randomize_start:
                time.sleep(random.randint(0, 60 * 3))
            self._run_for_rank(rank)
        else:
            # we still have to launch the job
            self.launch_job()

    def launch_merge_stats(self):
<<<<<<< HEAD
        """ Launch a slurm job to merge the stats files from the
        array job into a single file.
=======
        """
            Launch a slurm task to merge the stats of each individual task into one big stats summary file.
        Returns:

>>>>>>> bd3c89a2
        """
        launch_slurm_job(
            self.get_launch_file_contents(
                {
                    **self.get_sbatch_args(),
                    "cpus-per-task": 1,
                    "mem-per-cpu": "1G",
                    "dependency": f"afterok:{self.job_id}",
                },
                f'merge_stats {self.logging_dir.resolve_paths("stats")} '
                f'-o {self.logging_dir.resolve_paths("stats.json")}',
            )
        )

    @property
<<<<<<< HEAD
    def dependency(self):
        """ Prepare the SBATCH string of slurm job dependencies.
=======
    def dependency(self) -> str:
        """
            Resolve list of jobs we depend on and return it as a slurm string.
        Returns:

>>>>>>> bd3c89a2
        """
        dependency = []
        if self.depends_job_id:
            dependency.append(f"{'afterany' if self.run_on_dependency_fail else 'afterok'}:" f"{self.depends_job_id}")
        if self.job_id and not self.max_array_launch_parallel:
            dependency.append(f"afterany:{self.job_id}")
        return ",".join(dependency)

    def launch_job(self):
<<<<<<< HEAD
        """ Launch the slurm job.
            We pickle the executor and launch a sbatch job to run the pipeline.
            If some dependency job has not been launched yet, we launch them first.
=======
        """
            Takes care of creating a sbatch script for this pipeline and launching it.
        Returns:

>>>>>>> bd3c89a2
        """
        assert not self.depends or (
            isinstance(self.depends, SlurmPipelineExecutor)
        ), "depends= must be a SlurmPipelineExecutor"
        if self.depends:
            # take care of launching any unlaunched dependencies and getting their slurm job ids
            if not self.depends.job_id:
                logger.info(f'Launching dependency job "{self.depends.job_name}"')
                self.depends.launch_job()
            if self.depends.job_id != -1:
                self.depends_job_id = self.depends.job_id
            self.depends = None  # avoid pickling the entire dependency and possibly its dependencies

        ranks_to_run = self.get_incomplete_ranks()
        if len(ranks_to_run) == 0:
            logger.info(f"Skipping launch of {self.job_name} as all {self.tasks} tasks have already been completed.")
            self.job_id = -1
            return

        executor = deepcopy(self)

        # pickle. The slurm job will load the executor from this pik file
        with self.logging_dir.open("executor.pik", "wb") as executor_f:
            dill.dump(executor, executor_f, fmode=CONTENTS_FMODE)
        self.save_executor_as_json()

        with self.logging_dir.open("ranks_to_run.json", "w") as ranks_to_run_file:
            # we actually save this (only once) to avoid race conditions
            json.dump(ranks_to_run, ranks_to_run_file)

        max_array = min(len(ranks_to_run), self.max_array_size) if self.max_array_size != -1 else len(ranks_to_run)

        # create the actual sbatch script
        launch_file_contents = self.get_launch_file_contents(
            self.get_sbatch_args(max_array),
            f"srun -l launch_pickled_pipeline {self.logging_dir.resolve_paths('executor.pik')}",
        )
        # save it
        with self.logging_dir.open("launch_script.slurm", "w") as launchscript_f:
            launchscript_f.write(launch_file_contents)
        logger.info(
            f"Launching Slurm job {self.job_name} ({len(ranks_to_run)} tasks) with launch script "
            f'"{self.logging_dir.resolve_paths("launch_script.slurm")}"'
        )

        # launch (possibly multiple) jobs
        launched_jobs = 0
        while launched_jobs * max_array < len(ranks_to_run):
            if launched_jobs and self.max_array_launch_parallel and self.stagger_max_array_jobs > 0:
                time.sleep(self.stagger_max_array_jobs)
            args = [f"--export=ALL,RUN_OFFSET={launched_jobs}"]
            if self.dependency:
                args.append(f"--dependency={self.dependency}")
            self.job_id = launch_slurm_job(launch_file_contents, *args)
            launched_jobs += 1
        logger.info(f"Slurm job launched successfully with (last) id={self.job_id}.")
        self.launch_merge_stats()

    def get_sbatch_args(self, max_array: int = 1) -> dict:
<<<<<<< HEAD
        """ Prepare the SBATCH arguments for the slurm job.
=======
        """
            Get a dictionary with all the sbatch directives we want to include
        Args:
            max_array: max array size

        Returns: a dictionary with all the sbatch directives

>>>>>>> bd3c89a2
        """
        # this one we actually have to create as slurm will be writing here
        os.makedirs(self.slurm_logs_folder, exist_ok=True)
        slurm_logfile = os.path.join(self.slurm_logs_folder, "%A_%a.out")
        return {
            "cpus-per-task": self.cpus_per_task,
            "mem-per-cpu": f"{self.mem_per_cpu_gb}G",
            "partition": self.partition,
            "job-name": self.job_name,
            "time": self.time,
            "output": slurm_logfile,
            "error": slurm_logfile,
            "array": f"0-{max_array - 1}{f'%{self.workers}' if self.workers != -1 else ''}",
            "requeue": "",
            "qos": self.qos,
            **self._sbatch_args,
        }

<<<<<<< HEAD
    def get_launch_file_contents(self, sbatch_args: dict, run_script: str):
        """ Prepare the content of the launch script for the slurm job.
=======
    def get_launch_file_contents(self, sbatch_args: dict, run_script: str) -> str:
        """
            Actually generate the sbatch script
        Args:
            sbatch_args: dictionary with all the sbatch directives to include
            run_script: command to be invoked by this slurm job

        Returns:

>>>>>>> bd3c89a2
        """
        args = "\n".join([f"#SBATCH --{k}={v}" if v else f"#SBATCH --{k}" for k, v in sbatch_args.items()])

        env_command = (
            self.env_command
            if self.env_command
            else (
                f"""conda init bash
        conda activate {self.condaenv}
        source ~/.bashrc"""
                if self.condaenv
                else (f"source {self.venv_path}" if self.venv_path else "")
            )
        )

        return (
            "#!/bin/bash\n"
            + args
            + textwrap.dedent(
                f"""
        echo "Starting data processing job {self.job_name}"
        {env_command}
        set -xe
        export PYTHONUNBUFFERED=TRUE
        {run_script}
        """
            )
        )

    @property
    def world_size(self) -> int:
        return self.tasks


def launch_slurm_job(launch_file_contents, *args):
<<<<<<< HEAD
    """ Helper to launch a slurm job from a launch script.
=======
    """
        Small helper function to save a sbatch script and call it.
    Args:
        launch_file_contents: Contents of the sbatch script
        *args: any other arguments to pass to the sbatch command

    Returns: the id of the launched slurm job

>>>>>>> bd3c89a2
    """
    with tempfile.NamedTemporaryFile("w") as f:
        f.write(launch_file_contents)
        f.flush()
        return subprocess.check_output(["sbatch", *args, f.name]).decode("utf-8").split()[-1]<|MERGE_RESOLUTION|>--- conflicted
+++ resolved
@@ -31,83 +31,9 @@
 
 
 class SlurmPipelineExecutor(PipelineExecutor):
-    """
-    Executor to run pipelines on Slurm.
-    Creates and calls a sbatch launch script.
-
-<<<<<<< HEAD
-    Args:
-        pipeline: a list of PipelineStep and/or custom functions
-            with arguments (data: DocumentsPipeline, rank: int,
-            world_size: int)
-        tasks: total number of tasks to run the pipeline on
-        time: slurm time limit
-        partition: slurm partition
-        cpus_per_task: how many cpus to give each task. should be 1
-            except when you need to give each task more memory
-        mem_per_cpu_gb: slurm option. use in conjunction with the
-            above option to increase max memory
-        workers: how many tasks to run simultaneously. -1 for no
-            limit
-        job_name: slurm job name
-        env_command: command to activate a python environment, if
-            needed
-        condaenv: name of a conda environment to activate
-        venv_path: path to a python venv to activate
-        sbatch_args: dictionary with additional arguments to pass to
-            sbatch
-        max_array_size: the limit of tasks in a task array job on
-            your slurm cluster or -1 if none. if
-            tasks>max_array_size, multiple task array jobs will be
-            launched
-        depends: another SlurmPipelineExecutor that should run
-            before this one
-        logging_dir: where to save logs, stats, etc. Should be parsable into a datatrove.io.DataFolder
-        skip_completed: whether to skip tasks that were completed in
-            previous runs. default: True
-        slurm_logs_folder: where to store the raw slurm log files.
-            must be a local path default:
-            slurm_logs/$job_name/$timestamp_$randomstring
-        max_array_launch_parallel: if we need multiple jobs due to max_array_size, whether to launch them all in
-            one go (parallel) or sequentially
-        stagger_max_array_jobs: when max_array_launch_parallel is True, this determines how many seconds to wait
-            between launching each of the parallel jobs
-        run_on_dependency_fail: start executing when a job we depend on finishes even if it has failed
-        randomize_start: randomize the start of each task in a job in a ~3 min window
-=======
-    [!] do not launch tasks from within a compute node/from another slurm task!
->>>>>>> bd3c89a2
-    """
-
-    def __init__(
-        self,
-        pipeline: list[PipelineStep | Callable],
-        tasks: int,
-        time: str,
-        partition: str,
-        cpus_per_task: int = 1,
-        mem_per_cpu_gb: int = 2,
-        workers: int = -1,
-        job_name: str = "data_processing",
-        qos: str = "normal",
-        env_command: str = None,
-        condaenv: str = None,
-        venv_path: str = None,
-        sbatch_args: dict | None = None,
-        max_array_size: int = 1001,
-        depends: SlurmPipelineExecutor | None = None,
-        logging_dir: DataFolderLike = None,
-        skip_completed: bool = True,
-        slurm_logs_folder: str = None,
-        max_array_launch_parallel: bool = False,
-        stagger_max_array_jobs: int = 0,
-        run_on_dependency_fail: bool = False,
-        randomize_start: bool = False,
-        requeue_signals: tuple[str] | None = ("SIGUSR1",),
-    ):
-<<<<<<< HEAD
-=======
-        """Execute a pipeline on a slurm cluster
+    """ Execute a pipeline on a slurm cluster
+
+        [!] do not launch tasks from within a compute node/from another slurm task!
 
         Args:
             pipeline: a list of PipelineStep and/or custom functions
@@ -149,8 +75,35 @@
             randomize_start: randomize the start of each task in a job in a ~3 min window
             requeue_signals: requeue the job and exit when one of these signals is received. Useful for when an instance
             is being reclaimed and jobs must be stopped for example. Set to None to disable
-        """
->>>>>>> bd3c89a2
+
+    """
+
+    def __init__(
+        self,
+        pipeline: list[PipelineStep | Callable],
+        tasks: int,
+        time: str,
+        partition: str,
+        cpus_per_task: int = 1,
+        mem_per_cpu_gb: int = 2,
+        workers: int = -1,
+        job_name: str = "data_processing",
+        qos: str = "normal",
+        env_command: str = None,
+        condaenv: str = None,
+        venv_path: str = None,
+        sbatch_args: dict | None = None,
+        max_array_size: int = 1001,
+        depends: SlurmPipelineExecutor | None = None,
+        logging_dir: DataFolderLike = None,
+        skip_completed: bool = True,
+        slurm_logs_folder: str = None,
+        max_array_launch_parallel: bool = False,
+        stagger_max_array_jobs: int = 0,
+        run_on_dependency_fail: bool = False,
+        randomize_start: bool = False,
+        requeue_signals: tuple[str] | None = ("SIGUSR1",),
+    ):
         super().__init__(pipeline, logging_dir, skip_completed)
         self.tasks = tasks
         self.workers = workers
@@ -213,15 +166,10 @@
             self.launch_job()
 
     def launch_merge_stats(self):
-<<<<<<< HEAD
-        """ Launch a slurm job to merge the stats files from the
-        array job into a single file.
-=======
         """
             Launch a slurm task to merge the stats of each individual task into one big stats summary file.
         Returns:
 
->>>>>>> bd3c89a2
         """
         launch_slurm_job(
             self.get_launch_file_contents(
@@ -237,16 +185,11 @@
         )
 
     @property
-<<<<<<< HEAD
-    def dependency(self):
-        """ Prepare the SBATCH string of slurm job dependencies.
-=======
     def dependency(self) -> str:
         """
             Resolve list of jobs we depend on and return it as a slurm string.
         Returns:
 
->>>>>>> bd3c89a2
         """
         dependency = []
         if self.depends_job_id:
@@ -256,16 +199,10 @@
         return ",".join(dependency)
 
     def launch_job(self):
-<<<<<<< HEAD
-        """ Launch the slurm job.
-            We pickle the executor and launch a sbatch job to run the pipeline.
-            If some dependency job has not been launched yet, we launch them first.
-=======
         """
             Takes care of creating a sbatch script for this pipeline and launching it.
         Returns:
 
->>>>>>> bd3c89a2
         """
         assert not self.depends or (
             isinstance(self.depends, SlurmPipelineExecutor)
@@ -325,9 +262,6 @@
         self.launch_merge_stats()
 
     def get_sbatch_args(self, max_array: int = 1) -> dict:
-<<<<<<< HEAD
-        """ Prepare the SBATCH arguments for the slurm job.
-=======
         """
             Get a dictionary with all the sbatch directives we want to include
         Args:
@@ -335,7 +269,6 @@
 
         Returns: a dictionary with all the sbatch directives
 
->>>>>>> bd3c89a2
         """
         # this one we actually have to create as slurm will be writing here
         os.makedirs(self.slurm_logs_folder, exist_ok=True)
@@ -354,10 +287,6 @@
             **self._sbatch_args,
         }
 
-<<<<<<< HEAD
-    def get_launch_file_contents(self, sbatch_args: dict, run_script: str):
-        """ Prepare the content of the launch script for the slurm job.
-=======
     def get_launch_file_contents(self, sbatch_args: dict, run_script: str) -> str:
         """
             Actually generate the sbatch script
@@ -367,7 +296,6 @@
 
         Returns:
 
->>>>>>> bd3c89a2
         """
         args = "\n".join([f"#SBATCH --{k}={v}" if v else f"#SBATCH --{k}" for k, v in sbatch_args.items()])
 
@@ -403,9 +331,6 @@
 
 
 def launch_slurm_job(launch_file_contents, *args):
-<<<<<<< HEAD
-    """ Helper to launch a slurm job from a launch script.
-=======
     """
         Small helper function to save a sbatch script and call it.
     Args:
@@ -414,7 +339,6 @@
 
     Returns: the id of the launched slurm job
 
->>>>>>> bd3c89a2
     """
     with tempfile.NamedTemporaryFile("w") as f:
         f.write(launch_file_contents)
