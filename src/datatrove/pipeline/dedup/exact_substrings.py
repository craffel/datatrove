"""Here we implement exact substrings as suggested by https://arxiv.org/pdf/2107.06499.pdf.
We use suffix array to deduplicate exact substrings above a minimum threshold. We will take the code tom build the
actual suffix array and find duplicates form the GitHub page of "Deduplicating Training Data Makes Language Models
Better".
TLDR
1) DatasetToSequence map 1 file into a sequence S. With unique separators at the beginning of each doc. It also saves
   a second file with the bytes offset of where each individual doc begins.
2) MergeSequences all sequences into a big single sequence. it saves the bytes offset per file.

 ... call deduplicate-text-datasets scripts
     in particular `cargo run self-similar ...` and `cargo run self-similar` need to be called

3) DedupReader reads docs and ranges at the same time and remove duplicates.

"""
import struct
from typing import BinaryIO, Generator

import numpy as np
import tokenizers
from loguru import logger

from datatrove.io import DataFolderLike, get_datafolder
from datatrove.pipeline.base import DocumentsPipeline, PipelineStep

from .utils import ExtensionHelperES as EH


SEPARATOR_BYTES = 12


def prepare_doc(tokenizer, doc: str, rank: int, doc_id: int):
    tokens = tokenizer.encode(doc).ids
    tokens = np.fromiter(tokens, dtype=np.uint16, count=len(tokens))
    b_doc = b"\xff\xff" + struct.pack("<I", doc_id) + b"\xff\xff" + struct.pack("<I", rank) + tokens.tobytes()
    return b_doc


class ESDatasetToSequence(PipelineStep):
    """STAGE 1
    Creates a sequence of all docs pre-prepended by a unique separator. It also saves a second file with the
    bytes length of each individual doc.

    Args:
        output_folder: folder where sequences are saved
        tokenizer_name: name of tokenizer as in HF tokenizers.
    """

    type = "🫂 - DEDUP"
    name = "🪞 - exact-substrings stage 1"
    _requires_dependencies = ["tokenizers"]

    def __init__(self, output_folder: DataFolderLike, tokenizer_name: str = "gpt2"):
        super().__init__()
        self.output_folder = get_datafolder(output_folder)
        self.tokenizer = tokenizers.Tokenizer.from_pretrained(tokenizer_name)

    def save_sizes(self, doc_lens: list[int], rank: int):
        """Saves the byte sizes of each doc in a file.

        Args:
            doc_lens: list of sizes of each doc
            rank: rank of the process
        """
        with self.output_folder.open(f"{rank:05d}{EH.stage_1_sequence_size}", mode="wb") as f_lens:
            f_lens.write(struct.pack("Q" * len(doc_lens), *doc_lens))

    def run(self, data: DocumentsPipeline, rank: int = 0, world_size: int = 1):
        doc_lens = []
        with self.output_folder.open(f"{rank:05d}{EH.stage_1_sequence}", mode="wb") as f_sequence:
            i = -1
            for i, doc in enumerate(data):
                with self.stats.time_stats:
                    b_doc = prepare_doc(tokenizer=self.tokenizer, doc=doc.text, rank=rank, doc_id=i)
                    doc_lens.append(len(b_doc))
                    f_sequence.write(b_doc)

        assert i < 2**32, "doc ID overflow"
        assert i + 1 == len(doc_lens), f"{i=} but {len(doc_lens)=}"

        self.save_sizes(doc_lens, rank)


class ESMergeSequences(PipelineStep):
    """STAGE 2
    It merges all the sequences from stage 1 into a big sequence. It saves a file with the cumulative bytes offset
    of every single sequence.

    Args:
        data_folder: folder where sequences were saved in stage 1 and where the big sequence will be saved
        tasks_stage_1: number of tasks used in stage 1
        bytes_per_batch: number of bytes read per sequence
    """

    type = "🫂 - DEDUP"
    name = "🪞 - exact-substrings stage 2"

    def __init__(
        self,
        data_folder: DataFolderLike,
        tasks_stage_1: int,
        bytes_per_batch: int = int(500e6),
    ):
        super().__init__()
        self.data_folder = get_datafolder(data_folder)
        self.tasks_stage_1 = tasks_stage_1
        self.bytes_per_batch = bytes_per_batch

    def run(self, data: DocumentsPipeline = None, rank: int = 0, world_size: int = 1):
        bytes_per_sequence = [0]
        with self.stats.time_stats:
            assert world_size == 1, f"{world_size=} can't be greater than 1!"
            all_files: list[str] = self.data_folder.list_files(glob_pattern=EH.stage_1_sequence)
            assert len(all_files) == self.tasks_stage_1
            with self.data_folder.open(f"dataset{EH.stage_2_big_sequence}", mode="wb") as f_sequence:
                for file in all_files:
                    len_sequence = 0
                    with self.data_folder.open(file, "rb") as f:
                        while True:
                            sequence = f.read(self.bytes_per_batch)
                            f_sequence.write(sequence)
                            len_sequence += len(sequence)
                            if len(sequence) != self.bytes_per_batch:
                                break
                        bytes_per_sequence.append(bytes_per_sequence[-1] + len_sequence)

                with self.data_folder.open(f"bytes_offsets{EH.stage_2_bytes_offset}", mode="wb") as f_bytes:
                    f_bytes.write(np.array([bytes_per_sequence], np.uint32).tobytes())


def read_bytes(x):
    # 4 bytes for rank + 4 bytes for  2 * b"\xff\xff" + 4 bytes for doc_id
    return np.frombuffer(x[SEPARATOR_BYTES:], dtype=np.uint16).tolist()


def sequence_reader(file: BinaryIO, size_file: BinaryIO) -> Generator[list, None, None]:
    with size_file as f_size:
        with file as f:
            while True:
                n_bytes = f_size.read(struct.calcsize("<Q"))
                if len(n_bytes) == 0:
                    break
                assert len(n_bytes) == 8
                n_bytes = struct.unpack("<Q", n_bytes)[0]
                yield f.read(n_bytes)


<<<<<<< HEAD
class DedupReader(JsonlReader):
    """ """

=======
class ESRangeRemover(PipelineStep):
>>>>>>> 576278f1
    type = "🫂 - DEDUP"
    name = "🪞 - exact-substrings stage 3"
    _requires_dependencies = ["nltk", "tokenizers"]

    def __init__(
        self,
        sequence_folder: DataFolderLike,
        tokenizer_name: str = "gpt2",
        min_doc_words: int = 50,
        language: str = "english",
    ):
        super().__init__()
        self.sequence_folder = get_datafolder(sequence_folder)
        self.tokenizer = tokenizers.Tokenizer.from_pretrained(tokenizer_name)
        self.min_doc_words = min_doc_words
        self.sequence_bytes_offset = None
        self.dup_ranges = None
        self.rank = None
        self.exhausted_ranges = False
        self.bytes_counter = 0
        self.range_idx = 0
        self.language = language

    def reset(self):
        self.bytes_counter = 0
        self.range_idx = 0
        self.exhausted_ranges = False
        self.sequence_bytes_offset = None
        self.dup_ranges = None
        self.rank = None

    def get_sequence_bytes_offset(self):
        offset_array_file: str = self.sequence_folder.list_files(glob_pattern=EH.stage_2_bytes_offset)[0]
        with self.sequence_folder.open(offset_array_file, "rb") as f:
            offset_array = f.read()
        self.sequence_bytes_offset = np.frombuffer(offset_array, dtype=np.uint32)
        logger.info(f"{self.rank=}, -> {self.sequence_bytes_offset[self.rank]=}")

    def get_bytearange(self, bytes_range_file: BinaryIO):
        with bytes_range_file as f:
            dup_ranges = f.read()

        dup_ranges = dup_ranges.split("\n")
        i = 0
        for i, x in enumerate(dup_ranges):
            if x == "out":
                break

        # remove lines until out and remove last empty value
        dup_ranges = dup_ranges[i + 1 : -1]

        rank_dup_ranges = []
        for br in dup_ranges:
            a, b = br.split(" ")
            a, b = int(a), int(b)
            if b > self.sequence_bytes_offset[self.rank + 1] + SEPARATOR_BYTES:
                break
            if b > self.sequence_bytes_offset[self.rank] + SEPARATOR_BYTES:
                a, b = a - self.sequence_bytes_offset[self.rank], b - self.sequence_bytes_offset[self.rank]
                rank_dup_ranges.append((a, b))
        self.dup_ranges = rank_dup_ranges

    def get_all_files(self, rank: int, world_size: int):
        self.get_sequence_bytes_offset()
        sequence_file = self.sequence_folder.get_shard(rank, world_size, glob_pattern=EH.stage_1_sequence)
        docs_sizes_file = self.sequence_folder.get_shard(rank, world_size, glob_pattern=EH.stage_1_sequence_size)
        byte_range_file = self.sequence_folder.list_files(glob_pattern=EH.stage_3_bytes_ranges)

        assert all(
            [len(sequence_file) == 1, len(docs_sizes_file) == 1, len(byte_range_file) == 1]
        ), f"Need to run with n_tasks = n_files. {len(sequence_file)=}, {len(sequence_file)=}, {len(byte_range_file)=}"
        sequence_file, docs_sizes_file, byte_range_file = sequence_file[0], docs_sizes_file[0], byte_range_file[0]

        self.get_bytearange(self.sequence_folder.open(byte_range_file, "rt"))
        return sequence_file, docs_sizes_file

    def normalize_range(self, a, b, bytes_len):
        a, b = a - self.bytes_counter, b - self.bytes_counter
        a = max(SEPARATOR_BYTES, a)
        b = min(bytes_len, b)
        assert (
            SEPARATOR_BYTES <= a < b <= bytes_len
        ), f"{SEPARATOR_BYTES=} < {a=} < {b=} < {bytes_len=} is NOT satisfied"

        # TODO IMPROVE
        if (b - a) % 2 != 0:
            if b == bytes_len:
                a += 1
            else:
                b += 1

        return a, b

    def get_duplicate_range(self, bytes_len: int):
        """Ranges produced by deduplicate-text-dataset can fall in one of the following 4 categories

                   left    )  A   *    B    *       A --> *, idx <-- idx + 1
                   centre  )  *   A    B    *       idx <-- idx + 1
                   right   )  *   A    *    B       B --> *
                   outside )  A   *    *    B       A --> *, B --> *

        * is self.bytes_counter
        * is upper_limit =  self.bytes_counter + bytes_len

        """
        ranges = []
        upper_limit = self.bytes_counter + bytes_len + SEPARATOR_BYTES

        if self.exhausted_ranges:
            return ranges

        while True:
            a, b = self.dup_ranges[self.range_idx][0], self.dup_ranges[self.range_idx][1]

            left = a < self.bytes_counter and self.bytes_counter + SEPARATOR_BYTES < b <= upper_limit
            centre = self.bytes_counter <= a < b <= upper_limit
            right = self.bytes_counter <= a < upper_limit - SEPARATOR_BYTES and upper_limit < b
            outside = a < self.bytes_counter < upper_limit < b

            if not any([left, centre, right, outside]):
                break

            assert sum([left, centre, right, outside]) == 1, f"{left=}, {centre=}, {right=}, {outside=}"

            if left:
                self.range_idx += 1
                a = self.bytes_counter
            if centre:
                self.range_idx += 1
            if right:
                ranges.append(self.normalize_range(a, upper_limit, bytes_len))
                break
            if outside:
                ranges.append(self.normalize_range(self.bytes_counter, upper_limit, bytes_len))
                break

            ranges.append(self.normalize_range(a, b, bytes_len))

            if self.range_idx == len(self.dup_ranges):
                self.exhausted_ranges = True
                break

        return ranges

    def remove_duplicate(self, doc, bytes_content):
        from nltk import word_tokenize

        n_bytes = len(bytes_content)
        duplicates_ranges = self.get_duplicate_range(n_bytes)
        duplicates = []
        for byte_a, byte_b in duplicates_ranges:
            dup_sentence = self.tokenizer.decode(np.frombuffer(bytes_content[byte_a:byte_b], dtype=np.uint16).tolist())
            duplicates.append(dup_sentence)

        if duplicates:
            text = doc.text
            # TODO improve
            for d in duplicates:
                text = text.replace(d, "")
            doc.text = text

        self.bytes_counter += len(bytes_content)

        if len(word_tokenize(doc.text, self.language)) < self.min_doc_words:
            return False

        return True

    def run(self, data: DocumentsPipeline = None, rank: int = 0, world_size: int = 1) -> DocumentsPipeline:
        self.reset()
        self.rank = rank
        # loads the sequence file from stage 1, the size file from stage 1 and the bytearange file.
        sequence_file, size_file = self.get_all_files(rank=self.rank, world_size=world_size)
        if not self.dup_ranges:
            return
        # data is still useful for the metadata lost in the sequence format.
        for doc, doc_content in zip(
            data,
            sequence_reader(
                self.sequence_folder.open(sequence_file, "rb"), self.sequence_folder.open(size_file, "rb")
            ),
        ):
            with self.stats.time_stats:
                # We check that the two generators are synced, meaning the docs sizes bytes are correct.
                assert doc.text == self.tokenizer.decode(
                    read_bytes(doc_content), skip_special_tokens=False
                ), f"{doc.text}\n\n{self.tokenizer.decode(read_bytes(doc_content))}"
                to_yield = self.remove_duplicate(doc, doc_content)
            if to_yield:
                self.update_doc_stats(doc)
                yield doc

        # we check bytes counter matches with the offset of the following rank
        assert self.bytes_counter == self.sequence_bytes_offset[rank + 1] - self.sequence_bytes_offset[rank], (
            f"got {self.bytes_counter=}, expected = "
            f"{self.sequence_bytes_offset[rank + 1] - self.sequence_bytes_offset[rank]}"
        )
        assert self.exhausted_ranges, "One or more duplicate ranges have not been used"<|MERGE_RESOLUTION|>--- conflicted
+++ resolved
@@ -145,13 +145,7 @@
                 yield f.read(n_bytes)
 
 
-<<<<<<< HEAD
-class DedupReader(JsonlReader):
-    """ """
-
-=======
 class ESRangeRemover(PipelineStep):
->>>>>>> 576278f1
     type = "🫂 - DEDUP"
     name = "🪞 - exact-substrings stage 3"
     _requires_dependencies = ["nltk", "tokenizers"]
