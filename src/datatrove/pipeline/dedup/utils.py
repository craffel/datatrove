import hashlib
import re
import struct
import unicodedata
from collections import defaultdict
from functools import partial
from typing import BinaryIO

import numpy as np


class ExtensionHelperSD:
    stage_1_signature = ".c4_sig"
    stage_2_duplicates = ".c4_dup"
    index = ".c4_index"


class ExtensionHelperES:
    stage_1_sequence = ".es_sequence"
    stage_1_sequence_size = ".es_sequence.size"
    stage_2_big_sequence = ".big_sequence"
    stage_2_bytes_offset = ".info"
    stage_3_bytes_ranges = ".bytearange"


PUNCTUATION = "!/—”:％１〈&(、━\\【#%「」，】；+^]~“《„';’{|∶´[=-`*．（–？！：$～«〉,><》)?）。…@_.\"}►»" + "".join(
    map(chr, list(range(0, 32)) + list(range(127, 160)))
)


def read_tuples_from_file(file: BinaryIO, *formats):
    """ Utility to easily parse binary files. formats is a list of struct format characters.
        yields tuples of size len(formats) with the data read
<<<<<<< HEAD
    
    :param file: the file to read from
    :param formats: list of struct format chars. Example, for 2 uint32 and 1 uint64: ['I', 'I', 'Q']
    :return: tuples with data specified in formats
=======

    Args:
        file: the file to read from
        *formats: list of struct format chars. Example, for 2 uint32 and 1 uint64: ['I', 'I', 'Q']

    Returns:tuples with data specified in formats

>>>>>>> bd3c89a2
    """
    fstring = "<" + "".join(formats)
    yield from map(partial(struct.unpack, fstring), iter(partial(file.read, struct.calcsize(fstring)), b""))


def simplify_text(text: str) -> str:
    """Performs the following operations to increase recall when looking for matches between documents:
    - lowercase text
    - replace all whitespace with a single " "
    - remove all punctuation
    - convert diacritics
    - unicode normalize

    Args:
        text

    Returns:
        modified text
    """
    # lower case
    text = text.lower()
    # remove consecutive spaces, newlines, tabs in the middle and in the beginning / end
    text = re.sub(r"\s+", " ", text.strip())
    # remove punctuation
    text = text.translate(str.maketrans("", "", PUNCTUATION))
    # diacritics/unicode normalization
    text = "".join(c for c in unicodedata.normalize("NFD", text) if unicodedata.category(c) != "Mn")
    return text.strip()


def _b2i(b: bytes) -> int:
    return np.frombuffer(b, dtype=np.uint64, count=1, offset=0).item(0)


def str_hash(s: str) -> int:
    h = hashlib.sha1(bytes(s, encoding="utf-8"))
    return _b2i(h.digest())


def merge_docs(sen_list, n_sentences: int = 3) -> dict:
    def to_sentences(idx: int):
        return {idx + i for i in range(n_sentences)}

    merged = defaultdict(set)
    for doc_id, sent_id in sen_list:
        merged[doc_id].update(to_sentences(sent_id))
    return merged  # {doc_id: set of sent ids}


# https://github.com/ekzhu/datasketch/blob/master/datasketch/hashfunc.py
def sha1_hash32(data):
    """A 32-bit hash function based on SHA1.

    Args:
        data (bytes): the data to generate 32-bit integer hash from.

    Returns:
        int: an integer hash value that can be encoded using 32 bits.
    """
    return struct.unpack("<I", hashlib.sha1(data).digest()[:4])[0]


def sha1_hash64(data):
    """A 64-bit hash function based on SHA1.

    Args:
        data (bytes): the data to generate 64-bit integer hash from.

    Returns:
        int: an integer hash value that can be encoded using 64 bits.
    """
    return struct.unpack("<Q", hashlib.sha1(data).digest()[:8])[0]<|MERGE_RESOLUTION|>--- conflicted
+++ resolved
@@ -31,12 +31,6 @@
 def read_tuples_from_file(file: BinaryIO, *formats):
     """ Utility to easily parse binary files. formats is a list of struct format characters.
         yields tuples of size len(formats) with the data read
-<<<<<<< HEAD
-    
-    :param file: the file to read from
-    :param formats: list of struct format chars. Example, for 2 uint32 and 1 uint64: ['I', 'I', 'Q']
-    :return: tuples with data specified in formats
-=======
 
     Args:
         file: the file to read from
@@ -44,14 +38,13 @@
 
     Returns:tuples with data specified in formats
 
->>>>>>> bd3c89a2
     """
     fstring = "<" + "".join(formats)
     yield from map(partial(struct.unpack, fstring), iter(partial(file.read, struct.calcsize(fstring)), b""))
 
 
 def simplify_text(text: str) -> str:
-    """Performs the following operations to increase recall when looking for matches between documents:
+    """ Performs the following operations to increase recall when looking for matches between documents:
     - lowercase text
     - replace all whitespace with a single " "
     - remove all punctuation
