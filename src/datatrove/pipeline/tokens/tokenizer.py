import mmap
import struct

import numpy as np
from loguru import logger
from numpy.random import default_rng

from datatrove.data import Document, DocumentsPipeline
from datatrove.io import OutputDataFile, OutputDataFolder
from datatrove.pipeline.base import PipelineStep


TOKENIZERS_INSTALLED = True
try:
    from tokenizers import Encoding, Tokenizer
    from tokenizers.processors import TemplateProcessing
except ImportError:
    TOKENIZERS_INSTALLED = False


class TokenizedFile:
    def __init__(
        self, output_folder: OutputDataFolder, filename: str, save_index: bool = True, save_loss_metadata: bool = True
    ):
        self.output_folder = output_folder
        self.filename = filename
        self.save_index = save_index
        self.save_loss_metadata = save_loss_metadata
        self.tokens_file: OutputDataFile | None = None
        self.loss_file: OutputDataFile | None = None
        self.write_idx = 0
        self.doc_ends = []

    def __len__(self):
        return self.doc_ends[-1] if self.doc_ends else 0

    def open(self):
        self.tokens_file = self.output_folder.get_file(self.filename, lambda x: open(x, "wb"))
        if self.save_loss_metadata:
            self.loss_file = self.output_folder.get_file(f"{self.filename}.loss", lambda x: open(x, "wb"))

    def __enter__(self):
        self.open()
        return self

    def close(self):
        if self.tokens_file:
            self.tokens_file.close()
        if self.loss_file:
            self.loss_file.close()
        # save index: document boundaries
        if self.save_index:
            index_file = self.output_folder.get_file(f"{self.filename}.index", lambda x: open(x, "wb"))
            # save total number of documents
            # index_file.file_handler.write(struct.pack('<I', len(self.doc_ends)))
            # save document boundaries
            index_file.file_handler.write(struct.pack("<%sI" % len(self.doc_ends), *self.doc_ends))
            index_file.close()

    def __exit__(self, exc_type, exc_val, exc_tb):
        self.close()

    def cleanup(self):
        self.doc_ends = []
        self.output_folder.delete_file(self.filename)
        self.output_folder.delete_file(f"{self.filename}.index")
        self.output_folder.delete_file(f"{self.filename}.loss")

    def write_bytes(self, tk_bytes: bytes):
        self.tokens_file.file_handler.write(tk_bytes)
        # 1 token = 2 bytes (uint16)
        self.write_idx += len(tk_bytes) // 2
        # save each document's boundary
        self.doc_ends.append(self.write_idx)

    def write_loss_bytes(self, l_bytes: bytes):
        if self.save_loss_metadata:
            self.loss_file.file_handler.write(l_bytes)

    def write(self, tokens: list[int], loss_values: np.ndarray | None):
        # get the bytes for uint16 (H)
        self.write_bytes(struct.pack("<%sH" % len(tokens), *tokens))
        if loss_values is not None:
            self.write_loss_bytes(struct.pack("<%s?" % len(loss_values), *loss_values))

    def copy(self, destination: str, ordering: np.ndarray = None):
        # open original file in read mode
        tokens_file = self.output_folder.get_file(self.filename, lambda x: open(x, "r+b"), overwrite=True)
        loss_file = (
            None
            if not self.loss_file
            else self.output_folder.get_file(f"{self.filename}.loss", lambda x: open(x, "r+b"), overwrite=True)
        )
        with TokenizedFile(self.output_folder, destination, save_loss_metadata=self.save_loss_metadata) as new_file:
            # mmap the original file
            orig_tokens = mmap.mmap(tokens_file.file_handler.fileno(), 0)
            orig_loss = mmap.mmap(loss_file.file_handler.fileno(), 0) if loss_file else None
            # shuffle doc_id
            for doc_id in ordering:
                # get start and end from the boundaries
                start, end = self.doc_ends[doc_id - 1] if doc_id > 0 else 0, self.doc_ends[doc_id]
                # copy the bytes. each token is 2 bytes
                new_file.write_bytes(orig_tokens[start * 2 : end * 2])
                # copy loss values (1 byte per token)
                new_file.write_loss_bytes(orig_loss[start:end])
            # close mmaps
            orig_tokens.close()
            orig_loss.close()
        # close files
        tokens_file.close()
        loss_file.close()
        return new_file


class DocumentTokenizer(PipelineStep):
    def __init__(
<<<<<<< HEAD
        self,
        output_folder: OutputDataFolder,
        save_filename: str = None,  # if defined, the final output filename will be this
        tokenizer_name: str = "gpt2",  # tokenizer to use, from HF
        eos_token: str = "<|endoftext|>",  # whether to add the EOS token after each document
        save_loss_metadata: bool = True,  # save the loss information
        shuffle: bool = True,  # whether to shuffle documents in the dataset
        *args,
        **kwargs,
=======
            self,
            output_folder: OutputDataFolder,
            save_filename: str = None,  # if defined, the final output filename will be this
            tokenizer_name: str = "gpt2",  # tokenizer to use, from HF
            eos_token: str = "<|endoftext|>",  # whether to add the EOS token after each document
            save_loss_metadata: bool = True,  # save the loss information
            shuffle: bool = True,  # whether to shuffle documents in the dataset,
            seed: int = None,
            *args,
            **kwargs
>>>>>>> 6134d353
    ):
        super().__init__(*args, **kwargs)
        self.output_folder = output_folder
        self.save_filename = save_filename
        self.tokenizer_name = tokenizer_name
        self.eos_token = eos_token
        self.save_loss_metadata = save_loss_metadata
        self.shuffle = shuffle
        self._tokenizer = None
        self.rand = default_rng(seed)

    def set_up_dl_locks(self, dl_lock, up_lock):
        self.output_folder.set_lock(up_lock)

    def get_loss_values(self, document: Document, encoded):
        loss_values = None
        if self.save_loss_metadata:
            loss_values = np.ones((len(encoded.ids)))
            if no_loss := document.metadata.get("no_loss_ranges", None):
                for start, end in no_loss:
                    t_start, t_end = encoded.char_to_token(start), encoded.char_to_token(end)
                    # set loss to 0
                    loss_values[t_start:t_end] = 0
                    if t_end is None or t_end >= len(encoded.ids):
                        # drop this last section
                        loss_values = loss_values[:t_start]
        return loss_values

    def write_unshuffled(self, data, filename):
        with TokenizedFile(
            self.output_folder, filename, save_index=not self.shuffle, save_loss_metadata=self.save_loss_metadata
        ) as unshuff:
            # tokenize each document's text and write its tokens sequentially to the output .ds
            for document in data:
                encoded: Encoding = self.tokenizer.encode(document.content)
                tokens = encoded.ids
                # loss values
                loss_values = self.get_loss_values(document, encoded)
                if loss_values is not None and len(loss_values) < len(tokens):
                    tokens = tokens[: len(loss_values)]
                # write bytes to disk
                unshuff.write(tokens, loss_values)
        return unshuff

    def get_output_filename(self, rank, name):
        return "_".join([x for x in [f"{rank:05d}", self.save_filename, f"{name}.ds"] if x])

    def __call__(self, data: DocumentsPipeline, rank: int = 0, world_size: int = 1) -> DocumentsPipeline:
        unshuf_filename = self.get_output_filename(rank, "unshuffled")
        unshuffled_file: TokenizedFile = self.write_unshuffled(data, unshuf_filename)
        if self.shuffle:
            shuffled_filename = self.get_output_filename(rank, "shuffled")
            unshuffled_file.copy(shuffled_filename, self.rand.permutation(len(unshuffled_file.doc_ends)))
            unshuffled_file.cleanup()
        self.output_folder.close()

    @property
    def tokenizer(self):
        if not self._tokenizer:
            if not TOKENIZERS_INSTALLED:
                logger.error("`tokenizers` is required to run DocumentTokenizer")
                raise ImportError
            self._tokenizer = Tokenizer.from_pretrained(self.tokenizer_name)
            if self.eos_token:
                self._tokenizer.post_processor = TemplateProcessing(
                    single="$A <EOS>",
                    special_tokens=[("<EOS>", self.tokenizer.token_to_id(self.eos_token))],
                    pair=None,
                )
        return self._tokenizer<|MERGE_RESOLUTION|>--- conflicted
+++ resolved
@@ -114,28 +114,16 @@
 
 class DocumentTokenizer(PipelineStep):
     def __init__(
-<<<<<<< HEAD
         self,
         output_folder: OutputDataFolder,
         save_filename: str = None,  # if defined, the final output filename will be this
         tokenizer_name: str = "gpt2",  # tokenizer to use, from HF
         eos_token: str = "<|endoftext|>",  # whether to add the EOS token after each document
         save_loss_metadata: bool = True,  # save the loss information
-        shuffle: bool = True,  # whether to shuffle documents in the dataset
+        shuffle: bool = True,  # whether to shuffle documents in the dataset,
+        seed: int = None,
         *args,
         **kwargs,
-=======
-            self,
-            output_folder: OutputDataFolder,
-            save_filename: str = None,  # if defined, the final output filename will be this
-            tokenizer_name: str = "gpt2",  # tokenizer to use, from HF
-            eos_token: str = "<|endoftext|>",  # whether to add the EOS token after each document
-            save_loss_metadata: bool = True,  # save the loss information
-            shuffle: bool = True,  # whether to shuffle documents in the dataset,
-            seed: int = None,
-            *args,
-            **kwargs
->>>>>>> 6134d353
     ):
         super().__init__(*args, **kwargs)
         self.output_folder = output_folder
